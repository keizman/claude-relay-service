--- conflicted
+++ resolved
@@ -2737,15 +2737,14 @@
 
                         <div class="border-t pt-6">
                             <label class="block text-sm font-semibold text-gray-700 mb-3">代理设置 (可选)</label>
-<<<<<<< HEAD
+
                             <p class="text-sm text-gray-500 mb-4">
                                 <span v-if="accountForm.platform === 'claude'">如果需要使用代理访问Claude服务，请配置代理信息。OAuth授权也将通过此代理进行。</span>
                                 <span v-else-if="accountForm.platform === 'gemini'">如果需要使用代理访问Gemini服务，请配置代理信息。OAuth授权也将通过此代理进行。</span>
                             </p>
-=======
                             <p class="text-sm text-gray-500 mb-4">如果需要使用代理访问Claude服务，请配置代理信息。OAuth授权也将通过此代理进行。</p>
                             <p class="text-xs text-amber-600 mb-4">💡 <strong>提示：</strong>如果SOCKS5连接失败，请尝试使用SOCKS5H（通过代理解析域名）</p>
->>>>>>> 4cd19506
+
                             <select 
                                 v-model="accountForm.proxyType" 
                                 class="form-input w-full"
