const { v4: uuidv4 } = require('uuid');
const crypto = require('crypto');
const { SocksProxyAgent } = require('socks-proxy-agent');
const { HttpsProxyAgent } = require('https-proxy-agent');
const axios = require('axios');
const redis = require('../models/redis');
const logger = require('../utils/logger');
const config = require('../../config/config');

class ClaudeAccountService {
  constructor() {
    this.claudeApiUrl = 'https://console.anthropic.com/v1/oauth/token';
    this.claudeOauthClientId = '9d1c250a-e61b-44d9-88ed-5944d1962f5e';
    
    // 加密相关常量
    this.ENCRYPTION_ALGORITHM = 'aes-256-cbc';
    this.ENCRYPTION_SALT = 'salt';
  }

  // 🏢 创建Claude账户
  async createAccount(options = {}) {
    const {
      name = 'Unnamed Account',
      description = '',
      email = '',
      password = '',
      refreshToken = '',
      claudeAiOauth = null, // Claude标准格式的OAuth数据
      proxy = null, // { type: 'socks5', host: 'localhost', port: 1080, username: '', password: '' }
      isActive = true,
      accountType = 'shared' // 'dedicated' or 'shared'
    } = options;

    const accountId = uuidv4();
    
    let accountData;
    
    if (claudeAiOauth) {
      // 使用Claude标准格式的OAuth数据
      accountData = {
        id: accountId,
        name,
        description,
        email: this._encryptSensitiveData(email),
        password: this._encryptSensitiveData(password),
        claudeAiOauth: this._encryptSensitiveData(JSON.stringify(claudeAiOauth)),
        accessToken: this._encryptSensitiveData(claudeAiOauth.accessToken),
        refreshToken: this._encryptSensitiveData(claudeAiOauth.refreshToken),
        expiresAt: claudeAiOauth.expiresAt.toString(),
        scopes: claudeAiOauth.scopes.join(' '),
        proxy: proxy ? JSON.stringify(proxy) : '',
        isActive: isActive.toString(),
        accountType: accountType, // 账号类型：'dedicated' 或 'shared'
        createdAt: new Date().toISOString(),
        lastUsedAt: '',
        lastRefreshAt: '',
        status: 'active', // 有OAuth数据的账户直接设为active
        errorMessage: ''
      };
    } else {
      // 兼容旧格式
      accountData = {
        id: accountId,
        name,
        description,
        email: this._encryptSensitiveData(email),
        password: this._encryptSensitiveData(password),
        refreshToken: this._encryptSensitiveData(refreshToken),
        accessToken: '',
        expiresAt: '',
        scopes: '',
        proxy: proxy ? JSON.stringify(proxy) : '',
        isActive: isActive.toString(),
        accountType: accountType, // 账号类型：'dedicated' 或 'shared'
        createdAt: new Date().toISOString(),
        lastUsedAt: '',
        lastRefreshAt: '',
        status: 'created', // created, active, expired, error
        errorMessage: ''
      };
    }

    await redis.setClaudeAccount(accountId, accountData);
    
    logger.success(`🏢 Created Claude account: ${name} (${accountId})`);
    
    return {
      id: accountId,
      name,
      description,
      email,
      isActive,
      proxy,
      accountType,
      status: accountData.status,
      createdAt: accountData.createdAt,
      expiresAt: accountData.expiresAt,
      scopes: claudeAiOauth ? claudeAiOauth.scopes : []
    };
  }

  // 🔄 刷新Claude账户token
  async refreshAccountToken(accountId) {
    try {
      const accountData = await redis.getClaudeAccount(accountId);
      
      if (!accountData || Object.keys(accountData).length === 0) {
        throw new Error('Account not found');
      }

      const refreshToken = this._decryptSensitiveData(accountData.refreshToken);
      
      if (!refreshToken) {
        throw new Error('No refresh token available - manual token update required');
      }

      // 创建代理agent
      const agent = this._createProxyAgent(accountData.proxy);

      const response = await axios.post(this.claudeApiUrl, {
        grant_type: 'refresh_token',
        refresh_token: refreshToken,
        client_id: this.claudeOauthClientId
      }, {
        headers: {
          'Content-Type': 'application/json',
          'Accept': 'application/json, text/plain, */*',
          'User-Agent': 'claude-cli/1.0.53 (external, cli)',
          'Accept-Language': 'en-US,en;q=0.9',
          'Referer': 'https://claude.ai/',
          'Origin': 'https://claude.ai'
        },
        httpsAgent: agent,
        timeout: 30000
      });

      if (response.status === 200) {
        const { access_token, refresh_token, expires_in } = response.data;
        
        // 更新账户数据
        accountData.accessToken = this._encryptSensitiveData(access_token);
        accountData.refreshToken = this._encryptSensitiveData(refresh_token);
        accountData.expiresAt = (Date.now() + (expires_in * 1000)).toString();
        accountData.lastRefreshAt = new Date().toISOString();
        accountData.status = 'active';
        accountData.errorMessage = '';

        await redis.setClaudeAccount(accountId, accountData);
        
        logger.success(`🔄 Refreshed token for account: ${accountData.name} (${accountId})`);
        
        return {
          success: true,
          accessToken: access_token,
          expiresAt: accountData.expiresAt
        };
      } else {
        throw new Error(`Token refresh failed with status: ${response.status}`);
      }
    } catch (error) {
      logger.error(`❌ Failed to refresh token for account ${accountId}:`, error);
      
      // 更新错误状态
      const accountData = await redis.getClaudeAccount(accountId);
      if (accountData) {
        accountData.status = 'error';
        accountData.errorMessage = error.message;
        await redis.setClaudeAccount(accountId, accountData);
      }
      
      throw error;
    }
  }

  // 🎯 获取有效的访问token
  async getValidAccessToken(accountId) {
    try {
      const accountData = await redis.getClaudeAccount(accountId);
      
      if (!accountData || Object.keys(accountData).length === 0) {
        throw new Error('Account not found');
      }

      // 兼容旧数据：undefined默认为启用状态
      if (accountData.isActive === 'false') {
        throw new Error('Account is disabled');
      }

      // 检查token是否过期
      const expiresAt = parseInt(accountData.expiresAt);
      const now = Date.now();
      
      if (!expiresAt || now >= (expiresAt - 60000)) { // 60秒提前刷新
        logger.info(`🔄 Token expired/expiring for account ${accountId}, attempting refresh...`);
        try {
          const refreshResult = await this.refreshAccountToken(accountId);
          return refreshResult.accessToken;
        } catch (refreshError) {
          logger.warn(`⚠️ Token refresh failed for account ${accountId}: ${refreshError.message}`);
          // 如果刷新失败，仍然尝试使用当前token（可能是手动添加的长期有效token）
          const currentToken = this._decryptSensitiveData(accountData.accessToken);
          if (currentToken) {
            logger.info(`🔄 Using current token for account ${accountId} (refresh failed)`);
            return currentToken;
          }
          throw refreshError;
        }
      }

      const accessToken = this._decryptSensitiveData(accountData.accessToken);
      
      if (!accessToken) {
        throw new Error('No access token available');
      }

      // 更新最后使用时间
      accountData.lastUsedAt = new Date().toISOString();
      await redis.setClaudeAccount(accountId, accountData);

      return accessToken;
    } catch (error) {
      logger.error(`❌ Failed to get valid access token for account ${accountId}:`, error);
      throw error;
    }
  }

  // 📋 获取所有Claude账户
  async getAllAccounts() {
    try {
      const accounts = await redis.getAllClaudeAccounts();
      
<<<<<<< HEAD
      // 处理返回数据，移除敏感信息
      return accounts.map(account => ({
        id: account.id,
        name: account.name,
        description: account.description,
        email: account.email ? this._maskEmail(this._decryptSensitiveData(account.email)) : '',
        isActive: account.isActive === undefined ? true : account.isActive === 'true', // 兼容旧数据，默认为启用
        proxy: account.proxy ? JSON.parse(account.proxy) : null,
        status: account.status,
        errorMessage: account.errorMessage,
        accountType: account.accountType || 'shared', // 兼容旧数据，默认为共享
        createdAt: account.createdAt,
        lastUsedAt: account.lastUsedAt,
        lastRefreshAt: account.lastRefreshAt,
        expiresAt: account.expiresAt
=======
      // 处理返回数据，移除敏感信息并添加限流状态
      const processedAccounts = await Promise.all(accounts.map(async account => {
        // 获取限流状态信息
        const rateLimitInfo = await this.getAccountRateLimitInfo(account.id);
        
        return {
          id: account.id,
          name: account.name,
          description: account.description,
          email: account.email ? this._maskEmail(this._decryptSensitiveData(account.email)) : '',
          isActive: account.isActive === 'true',
          proxy: account.proxy ? JSON.parse(account.proxy) : null,
          status: account.status,
          errorMessage: account.errorMessage,
          accountType: account.accountType || 'shared', // 兼容旧数据，默认为共享
          createdAt: account.createdAt,
          lastUsedAt: account.lastUsedAt,
          lastRefreshAt: account.lastRefreshAt,
          expiresAt: account.expiresAt,
          // 添加限流状态信息
          rateLimitStatus: rateLimitInfo ? {
            isRateLimited: rateLimitInfo.isRateLimited,
            rateLimitedAt: rateLimitInfo.rateLimitedAt,
            minutesRemaining: rateLimitInfo.minutesRemaining
          } : null
        };
>>>>>>> 22dcd4d1
      }));
      
      return processedAccounts;
    } catch (error) {
      logger.error('❌ Failed to get Claude accounts:', error);
      throw error;
    }
  }

  // 📝 更新Claude账户
  async updateAccount(accountId, updates) {
    try {
      const accountData = await redis.getClaudeAccount(accountId);
      
      if (!accountData || Object.keys(accountData).length === 0) {
        throw new Error('Account not found');
      }

      const allowedUpdates = ['name', 'description', 'email', 'password', 'refreshToken', 'proxy', 'isActive', 'claudeAiOauth', 'accountType'];
      const updatedData = { ...accountData };

      for (const [field, value] of Object.entries(updates)) {
        if (allowedUpdates.includes(field)) {
          if (['email', 'password', 'refreshToken'].includes(field)) {
            updatedData[field] = this._encryptSensitiveData(value);
          } else if (field === 'proxy') {
            updatedData[field] = value ? JSON.stringify(value) : '';
          } else if (field === 'claudeAiOauth') {
            // 更新 Claude AI OAuth 数据
            if (value) {
              updatedData.claudeAiOauth = this._encryptSensitiveData(JSON.stringify(value));
              updatedData.accessToken = this._encryptSensitiveData(value.accessToken);
              updatedData.refreshToken = this._encryptSensitiveData(value.refreshToken);
              updatedData.expiresAt = value.expiresAt.toString();
              updatedData.scopes = value.scopes.join(' ');
              updatedData.status = 'active';
              updatedData.errorMessage = '';
              updatedData.lastRefreshAt = new Date().toISOString();
            }
          } else {
            updatedData[field] = value.toString();
          }
        }
      }

      updatedData.updatedAt = new Date().toISOString();
      
      await redis.setClaudeAccount(accountId, updatedData);
      
      logger.success(`📝 Updated Claude account: ${accountId}`);
      
      return { success: true };
    } catch (error) {
      logger.error('❌ Failed to update Claude account:', error);
      throw error;
    }
  }

  // 🔄 切换Claude账户状态（启用/禁用）
  async toggleAccountStatus(accountId) {
    try {
      const accountData = await redis.getClaudeAccount(accountId);
      
      if (!accountData || Object.keys(accountData).length === 0) {
        throw new Error('Account not found');
      }

      // 切换isActive状态，兼容旧数据（undefined默认为true）
      const currentActive = accountData.isActive === undefined ? true : accountData.isActive === 'true';
      const newStatus = currentActive ? 'false' : 'true';
      const actionText = newStatus === 'true' ? '启用' : '禁用';
      
      accountData.isActive = newStatus;
      accountData.updatedAt = new Date().toISOString();
      
      // 如果是禁用操作，记录禁用时间
      if (newStatus === 'false') {
        accountData.disabledAt = new Date().toISOString();
      } else {
        // 如果是启用操作，清除禁用时间
        delete accountData.disabledAt;
      }
      
      await redis.setClaudeAccount(accountId, accountData);
      
      logger.success(`🔄 ${actionText}了 Claude 账户: ${accountData.name} (${accountId})`);
      
      return { 
        success: true, 
        isActive: newStatus === 'true',
        message: `账户已${actionText}` 
      };
    } catch (error) {
      logger.error('❌ Failed to toggle Claude account status:', error);
      throw error;
    }
  }

  // 🗑️ 删除Claude账户
  async deleteAccount(accountId) {
    try {
      const result = await redis.deleteClaudeAccount(accountId);
      
      if (result === 0) {
        throw new Error('Account not found');
      }
      
      logger.success(`🗑️ Deleted Claude account: ${accountId}`);
      
      return { success: true };
    } catch (error) {
      logger.error('❌ Failed to delete Claude account:', error);
      throw error;
    }
  }

  // 🎯 智能选择可用账户（支持sticky会话）
  async selectAvailableAccount(sessionHash = null) {
    try {
      const accounts = await redis.getAllClaudeAccounts();
      
      const activeAccounts = accounts.filter(account => 
        (account.isActive === undefined || account.isActive === 'true') && // 兼容旧数据，undefined默认为true
        account.status !== 'error'
      );

      if (activeAccounts.length === 0) {
        throw new Error('No active Claude accounts available');
      }

      // 如果有会话哈希，检查是否有已映射的账户
      if (sessionHash) {
        const mappedAccountId = await redis.getSessionAccountMapping(sessionHash);
        if (mappedAccountId) {
          // 验证映射的账户是否仍然可用
          const mappedAccount = activeAccounts.find(acc => acc.id === mappedAccountId);
          if (mappedAccount) {
            logger.info(`🎯 Using sticky session account: ${mappedAccount.name} (${mappedAccountId}) for session ${sessionHash}`);
            return mappedAccountId;
          } else {
            logger.warn(`⚠️ Mapped account ${mappedAccountId} is no longer available, selecting new account`);
            // 清理无效的映射
            await redis.deleteSessionAccountMapping(sessionHash);
          }
        }
      }

      // 如果没有映射或映射无效，选择新账户
      // 优先选择最近刷新过token的账户
      const sortedAccounts = activeAccounts.sort((a, b) => {
        const aLastRefresh = new Date(a.lastRefreshAt || 0).getTime();
        const bLastRefresh = new Date(b.lastRefreshAt || 0).getTime();
        return bLastRefresh - aLastRefresh;
      });

      const selectedAccountId = sortedAccounts[0].id;
      
      // 如果有会话哈希，建立新的映射
      if (sessionHash) {
        await redis.setSessionAccountMapping(sessionHash, selectedAccountId, 3600); // 1小时过期
        logger.info(`🎯 Created new sticky session mapping: ${sortedAccounts[0].name} (${selectedAccountId}) for session ${sessionHash}`);
      }

      return selectedAccountId;
    } catch (error) {
      logger.error('❌ Failed to select available account:', error);
      throw error;
    }
  }

  // 🎯 基于API Key选择账户（支持专属绑定和共享池）
  async selectAccountForApiKey(apiKeyData, sessionHash = null) {
    try {
      // 如果API Key绑定了专属账户，优先使用
      if (apiKeyData.claudeAccountId) {
        const boundAccount = await redis.getClaudeAccount(apiKeyData.claudeAccountId);
        if (boundAccount && (boundAccount.isActive === undefined || boundAccount.isActive === 'true') && boundAccount.status !== 'error') {
          logger.info(`🎯 Using bound dedicated account: ${boundAccount.name} (${apiKeyData.claudeAccountId}) for API key ${apiKeyData.name}`);
          return apiKeyData.claudeAccountId;
        } else {
          logger.warn(`⚠️ Bound account ${apiKeyData.claudeAccountId} is not available, falling back to shared pool`);
        }
      }

      // 如果没有绑定账户或绑定账户不可用，从共享池选择
      const accounts = await redis.getAllClaudeAccounts();
      
      const sharedAccounts = accounts.filter(account => 
        (account.isActive === undefined || account.isActive === 'true') && // 兼容旧数据，undefined默认为true
        account.status !== 'error' &&
        (account.accountType === 'shared' || !account.accountType) // 兼容旧数据
      );

      if (sharedAccounts.length === 0) {
        throw new Error('No active shared Claude accounts available');
      }

      // 如果有会话哈希，检查是否有已映射的账户
      if (sessionHash) {
        const mappedAccountId = await redis.getSessionAccountMapping(sessionHash);
        if (mappedAccountId) {
          // 验证映射的账户是否仍然在共享池中且可用
          const mappedAccount = sharedAccounts.find(acc => acc.id === mappedAccountId);
          if (mappedAccount) {
            // 如果映射的账户被限流了，删除映射并重新选择
            const isRateLimited = await this.isAccountRateLimited(mappedAccountId);
            if (isRateLimited) {
              logger.warn(`⚠️ Mapped account ${mappedAccountId} is rate limited, selecting new account`);
              await redis.deleteSessionAccountMapping(sessionHash);
            } else {
              logger.info(`🎯 Using sticky session shared account: ${mappedAccount.name} (${mappedAccountId}) for session ${sessionHash}`);
              return mappedAccountId;
            }
          } else {
            logger.warn(`⚠️ Mapped shared account ${mappedAccountId} is no longer available, selecting new account`);
            // 清理无效的映射
            await redis.deleteSessionAccountMapping(sessionHash);
          }
        }
      }

      // 将账户分为限流和非限流两组
      const nonRateLimitedAccounts = [];
      const rateLimitedAccounts = [];
      
      for (const account of sharedAccounts) {
        const isRateLimited = await this.isAccountRateLimited(account.id);
        if (isRateLimited) {
          const rateLimitInfo = await this.getAccountRateLimitInfo(account.id);
          account._rateLimitInfo = rateLimitInfo; // 临时存储限流信息
          rateLimitedAccounts.push(account);
        } else {
          nonRateLimitedAccounts.push(account);
        }
      }

      // 优先从非限流账户中选择
      let candidateAccounts = nonRateLimitedAccounts;
      
      // 如果没有非限流账户，则从限流账户中选择（按限流时间排序，最早限流的优先）
      if (candidateAccounts.length === 0) {
        logger.warn('⚠️ All shared accounts are rate limited, selecting from rate limited pool');
        candidateAccounts = rateLimitedAccounts.sort((a, b) => {
          const aRateLimitedAt = new Date(a._rateLimitInfo.rateLimitedAt).getTime();
          const bRateLimitedAt = new Date(b._rateLimitInfo.rateLimitedAt).getTime();
          return aRateLimitedAt - bRateLimitedAt; // 最早限流的优先
        });
      } else {
        // 非限流账户按最近刷新时间排序
        candidateAccounts = candidateAccounts.sort((a, b) => {
          const aLastRefresh = new Date(a.lastRefreshAt || 0).getTime();
          const bLastRefresh = new Date(b.lastRefreshAt || 0).getTime();
          return bLastRefresh - aLastRefresh;
        });
      }

      if (candidateAccounts.length === 0) {
        throw new Error('No available shared Claude accounts');
      }

      const selectedAccountId = candidateAccounts[0].id;
      
      // 如果有会话哈希，建立新的映射
      if (sessionHash) {
        await redis.setSessionAccountMapping(sessionHash, selectedAccountId, 3600); // 1小时过期
        logger.info(`🎯 Created new sticky session mapping for shared account: ${candidateAccounts[0].name} (${selectedAccountId}) for session ${sessionHash}`);
      }

      logger.info(`🎯 Selected shared account: ${candidateAccounts[0].name} (${selectedAccountId}) for API key ${apiKeyData.name}`);
      return selectedAccountId;
    } catch (error) {
      logger.error('❌ Failed to select account for API key:', error);
      throw error;
    }
  }

  // 🌐 创建代理agent
  _createProxyAgent(proxyConfig) {
    if (!proxyConfig) {
      return null;
    }

    try {
      const proxy = JSON.parse(proxyConfig);
      
      if (proxy.type === 'socks5') {
        const auth = proxy.username && proxy.password ? `${proxy.username}:${proxy.password}@` : '';
        const socksUrl = `socks5://${auth}${proxy.host}:${proxy.port}`;
        return new SocksProxyAgent(socksUrl);
      } else if (proxy.type === 'socks5h') {
        const auth = proxy.username && proxy.password ? `${proxy.username}:${proxy.password}@` : '';
        const socksUrl = `socks5h://${auth}${proxy.host}:${proxy.port}`;
        return new SocksProxyAgent(socksUrl);
      } else if (proxy.type === 'http' || proxy.type === 'https') {
        const auth = proxy.username && proxy.password ? `${proxy.username}:${proxy.password}@` : '';
        const httpUrl = `${proxy.type}://${auth}${proxy.host}:${proxy.port}`;
        return new HttpsProxyAgent(httpUrl);
      }
    } catch (error) {
      logger.warn('⚠️ Invalid proxy configuration:', error);
    }

    return null;
  }

  // 🔐 加密敏感数据
  _encryptSensitiveData(data) {
    if (!data) return '';
    
    try {
      const key = this._generateEncryptionKey();
      const iv = crypto.randomBytes(16);
      
      const cipher = crypto.createCipheriv(this.ENCRYPTION_ALGORITHM, key, iv);
      let encrypted = cipher.update(data, 'utf8', 'hex');
      encrypted += cipher.final('hex');
      
      // 将IV和加密数据一起返回，用:分隔
      return iv.toString('hex') + ':' + encrypted;
    } catch (error) {
      logger.error('❌ Encryption error:', error);
      return data;
    }
  }

  // 🔓 解密敏感数据
  _decryptSensitiveData(encryptedData) {
    if (!encryptedData) return '';
    
    try {
      // 检查是否是新格式（包含IV）
      if (encryptedData.includes(':')) {
        // 新格式：iv:encryptedData
        const parts = encryptedData.split(':');
        if (parts.length === 2) {
          const key = this._generateEncryptionKey();
          const iv = Buffer.from(parts[0], 'hex');
          const encrypted = parts[1];
          
          const decipher = crypto.createDecipheriv(this.ENCRYPTION_ALGORITHM, key, iv);
          let decrypted = decipher.update(encrypted, 'hex', 'utf8');
          decrypted += decipher.final('utf8');
          return decrypted;
        }
      }
      
      // 旧格式或格式错误，尝试旧方式解密（向后兼容）
      // 注意：在新版本Node.js中这将失败，但我们会捕获错误
      try {
        const decipher = crypto.createDecipher('aes-256-cbc', config.security.encryptionKey);
        let decrypted = decipher.update(encryptedData, 'hex', 'utf8');
        decrypted += decipher.final('utf8');
        return decrypted;
      } catch (oldError) {
        // 如果旧方式也失败，返回原数据
        logger.warn('⚠️ Could not decrypt data, returning as-is:', oldError.message);
        return encryptedData;
      }
    } catch (error) {
      logger.error('❌ Decryption error:', error);
      return encryptedData;
    }
  }

  // 🔑 生成加密密钥（辅助方法）
  _generateEncryptionKey() {
    return crypto.scryptSync(config.security.encryptionKey, this.ENCRYPTION_SALT, 32);
  }

  // 🎭 掩码邮箱地址
  _maskEmail(email) {
    if (!email || !email.includes('@')) return email;
    
    const [username, domain] = email.split('@');
    const maskedUsername = username.length > 2 
      ? `${username.slice(0, 2)}***${username.slice(-1)}`
      : `${username.slice(0, 1)}***`;
    
    return `${maskedUsername}@${domain}`;
  }

  // 🧹 清理错误账户
  async cleanupErrorAccounts() {
    try {
      const accounts = await redis.getAllClaudeAccounts();
      let cleanedCount = 0;

      for (const account of accounts) {
        if (account.status === 'error' && account.lastRefreshAt) {
          const lastRefresh = new Date(account.lastRefreshAt);
          const now = new Date();
          const hoursSinceLastRefresh = (now - lastRefresh) / (1000 * 60 * 60);

          // 如果错误状态超过24小时，尝试重新激活
          if (hoursSinceLastRefresh > 24) {
            account.status = 'created';
            account.errorMessage = '';
            await redis.setClaudeAccount(account.id, account);
            cleanedCount++;
          }
        }
      }

      if (cleanedCount > 0) {
        logger.success(`🧹 Reset ${cleanedCount} error accounts`);
      }

      return cleanedCount;
    } catch (error) {
      logger.error('❌ Failed to cleanup error accounts:', error);
      return 0;
    }
  }

  // 🚫 标记账号为限流状态
  async markAccountRateLimited(accountId, sessionHash = null) {
    try {
      const accountData = await redis.getClaudeAccount(accountId);
      if (!accountData || Object.keys(accountData).length === 0) {
        throw new Error('Account not found');
      }

      // 设置限流状态和时间
      accountData.rateLimitedAt = new Date().toISOString();
      accountData.rateLimitStatus = 'limited';
      await redis.setClaudeAccount(accountId, accountData);

      // 如果有会话哈希，删除粘性会话映射
      if (sessionHash) {
        await redis.deleteSessionAccountMapping(sessionHash);
        logger.info(`🗑️ Deleted sticky session mapping for rate limited account: ${accountId}`);
      }

      logger.warn(`🚫 Account marked as rate limited: ${accountData.name} (${accountId})`);
      return { success: true };
    } catch (error) {
      logger.error(`❌ Failed to mark account as rate limited: ${accountId}`, error);
      throw error;
    }
  }

  // ✅ 移除账号的限流状态
  async removeAccountRateLimit(accountId) {
    try {
      const accountData = await redis.getClaudeAccount(accountId);
      if (!accountData || Object.keys(accountData).length === 0) {
        throw new Error('Account not found');
      }

      // 清除限流状态
      delete accountData.rateLimitedAt;
      delete accountData.rateLimitStatus;
      await redis.setClaudeAccount(accountId, accountData);

      logger.success(`✅ Rate limit removed for account: ${accountData.name} (${accountId})`);
      return { success: true };
    } catch (error) {
      logger.error(`❌ Failed to remove rate limit for account: ${accountId}`, error);
      throw error;
    }
  }

  // 🔍 检查账号是否处于限流状态
  async isAccountRateLimited(accountId) {
    try {
      const accountData = await redis.getClaudeAccount(accountId);
      if (!accountData || Object.keys(accountData).length === 0) {
        return false;
      }

      // 检查是否有限流状态
      if (accountData.rateLimitStatus === 'limited' && accountData.rateLimitedAt) {
        const rateLimitedAt = new Date(accountData.rateLimitedAt);
        const now = new Date();
        const hoursSinceRateLimit = (now - rateLimitedAt) / (1000 * 60 * 60);

        // 如果限流超过1小时，自动解除
        if (hoursSinceRateLimit >= 1) {
          await this.removeAccountRateLimit(accountId);
          return false;
        }

        return true;
      }

      return false;
    } catch (error) {
      logger.error(`❌ Failed to check rate limit status for account: ${accountId}`, error);
      return false;
    }
  }

  // 📊 获取账号的限流信息
  async getAccountRateLimitInfo(accountId) {
    try {
      const accountData = await redis.getClaudeAccount(accountId);
      if (!accountData || Object.keys(accountData).length === 0) {
        return null;
      }

      if (accountData.rateLimitStatus === 'limited' && accountData.rateLimitedAt) {
        const rateLimitedAt = new Date(accountData.rateLimitedAt);
        const now = new Date();
        const minutesSinceRateLimit = Math.floor((now - rateLimitedAt) / (1000 * 60));
        const minutesRemaining = Math.max(0, 60 - minutesSinceRateLimit);

        return {
          isRateLimited: minutesRemaining > 0,
          rateLimitedAt: accountData.rateLimitedAt,
          minutesSinceRateLimit,
          minutesRemaining
        };
      }

      return {
        isRateLimited: false,
        rateLimitedAt: null,
        minutesSinceRateLimit: 0,
        minutesRemaining: 0
      };
    } catch (error) {
      logger.error(`❌ Failed to get rate limit info for account: ${accountId}`, error);
      return null;
    }
  }
}

module.exports = new ClaudeAccountService();<|MERGE_RESOLUTION|>--- conflicted
+++ resolved
@@ -229,23 +229,7 @@
     try {
       const accounts = await redis.getAllClaudeAccounts();
       
-<<<<<<< HEAD
-      // 处理返回数据，移除敏感信息
-      return accounts.map(account => ({
-        id: account.id,
-        name: account.name,
-        description: account.description,
-        email: account.email ? this._maskEmail(this._decryptSensitiveData(account.email)) : '',
-        isActive: account.isActive === undefined ? true : account.isActive === 'true', // 兼容旧数据，默认为启用
-        proxy: account.proxy ? JSON.parse(account.proxy) : null,
-        status: account.status,
-        errorMessage: account.errorMessage,
-        accountType: account.accountType || 'shared', // 兼容旧数据，默认为共享
-        createdAt: account.createdAt,
-        lastUsedAt: account.lastUsedAt,
-        lastRefreshAt: account.lastRefreshAt,
-        expiresAt: account.expiresAt
-=======
+
       // 处理返回数据，移除敏感信息并添加限流状态
       const processedAccounts = await Promise.all(accounts.map(async account => {
         // 获取限流状态信息
@@ -272,7 +256,6 @@
             minutesRemaining: rateLimitInfo.minutesRemaining
           } : null
         };
->>>>>>> 22dcd4d1
       }));
       
       return processedAccounts;
